--- conflicted
+++ resolved
@@ -1,25 +1,38 @@
 import datetime
-<<<<<<< HEAD
-from typing import Optional, Union
-=======
-from typing import Any, Dict, List, Optional, Union
->>>>>>> f2fd5d16
+from typing import List, Optional, Union
 
 from pydantic import RootModel, model_serializer, model_validator
 
 from ..models.ml_tool_result import MlToolResult
-<<<<<<< HEAD
 from ..models.reasoning_message import ReasoningMessage
-=======
 from ..models.uuid import Uuid
->>>>>>> f2fd5d16
 from .base import KittyCadBaseModel
 
 
 class SessionData(KittyCadBaseModel):
-    """"""
+    """Session metadata sent by the server right after authentication.
+
+    Semantics: - This message is NOT persisted in the database and will NEVER appear in a subsequent `Replay` message. However, we do have the `api_call_id` in the database. - Timing: sent immediately after a client is authenticated on a websocket. Useful for correlating logs and traces."""
 
     api_call_id: str
+
+    @model_validator(mode="before")
+    @classmethod
+    def _unwrap(cls, data):
+        if (
+            isinstance(data, dict)
+            and "session_data" in data
+            and isinstance(data["session_data"], dict)
+        ):
+            return data["session_data"]
+
+        return data
+
+    @model_serializer(mode="wrap")
+    def _wrap(self, handler, info):
+        payload = handler(self, info)
+
+        return {"session_data": payload}
 
 
 class ConversationId(KittyCadBaseModel):
@@ -111,79 +124,37 @@
 
         return data
 
-<<<<<<< HEAD
-    @model_serializer(mode="wrap")
-    def _wrap(self, handler, info):
-        payload = handler(self, info)
-=======
-class Replay(KittyCadBaseModel):
-    """"""
-
-    messages: List[bytes]
-
-
-class EndOfStream(KittyCadBaseModel):
-    """"""
->>>>>>> f2fd5d16
+    @model_serializer(mode="wrap")
+    def _wrap(self, handler, info):
+        payload = handler(self, info)
 
         return {"error": payload}
 
-<<<<<<< HEAD
-=======
-    conversation_id: Optional[str] = None
-
-    id: Optional[Uuid] = None
-
-    started_at: Optional[datetime.datetime] = None
->>>>>>> f2fd5d16
 
 class Info(KittyCadBaseModel):
     """Log / banner text."""
 
     text: str
 
-<<<<<<< HEAD
     @model_validator(mode="before")
     @classmethod
     def _unwrap(cls, data):
         if isinstance(data, dict) and "info" in data and isinstance(data["info"], dict):
             return data["info"]
-=======
-class MlCopilotServerMessage0(KittyCadBaseModel):
-    """Session metadata sent by the server right after authentication.
-
-    Semantics: - This message is NOT persisted in the database and will NEVER appear in a subsequent `Replay` message. However, we do have the `api_call_id` in the database. - Timing: sent immediately after a client is authenticated on a websocket. Useful for correlating logs and traces."""
-
-    session_data: Dict[str, Any]
-
-
-class MlCopilotServerMessage1(KittyCadBaseModel):
-    """The ID of the conversation, which can be used to track the session."""
->>>>>>> f2fd5d16
-
-        return data
-
-    @model_serializer(mode="wrap")
-    def _wrap(self, handler, info):
-        payload = handler(self, info)
-
-<<<<<<< HEAD
+
+        return data
+
+    @model_serializer(mode="wrap")
+    def _wrap(self, handler, info):
+        payload = handler(self, info)
+
         return {"info": payload}
-=======
-class MlCopilotServerMessage2(KittyCadBaseModel):
-    """Delta of the response, e.g. a chunk of text/tokens."""
->>>>>>> f2fd5d16
 
 
 class Reasoning(KittyCadBaseModel):
     """Assistant reasoning / chain-of-thought (if you expose it)."""
 
-<<<<<<< HEAD
     reasoning: ReasoningMessage
-=======
-class MlCopilotServerMessage3(KittyCadBaseModel):
-    """Completed tool call result."""
->>>>>>> f2fd5d16
 
     @model_validator(mode="before")
     @classmethod
@@ -197,14 +168,9 @@
 
         return data
 
-<<<<<<< HEAD
-    @model_serializer(mode="wrap")
-    def _wrap(self, handler, info):
-        payload = handler(self, info)
-=======
-class MlCopilotServerMessage4(KittyCadBaseModel):
-    """Error sent by server."""
->>>>>>> f2fd5d16
+    @model_serializer(mode="wrap")
+    def _wrap(self, handler, info):
+        payload = handler(self, info)
 
         if isinstance(payload, dict) and "reasoning" in payload:
             value = payload["reasoning"]
@@ -212,29 +178,50 @@
         else:
             value = payload
 
-<<<<<<< HEAD
         return {"reasoning": value}
-=======
-class MlCopilotServerMessage5(KittyCadBaseModel):
-    """Log / banner text."""
->>>>>>> f2fd5d16
+
+
+class Replay(KittyCadBaseModel):
+    """Replay containing raw bytes for previously-saved messages for a conversation. Includes server messages and client `User` messages.
+
+    Invariants: - Includes server messages: `Info`, `Error`, `Reasoning(..)`, `ToolOutput { .. }`, and `EndOfStream { .. }`. - Also includes client `User` messages. - The following are NEVER included: `SessionData`, `ConversationId`, or `Delta`. - Ordering is stable: messages are ordered by prompt creation time within the conversation, then by the per-prompt `seq` value (monotonically increasing as seen in the original stream).
+
+    Wire format: - Each element is canonical serialized bytes (typically JSON) for either a `MlCopilotServerMessage` or a `MlCopilotClientMessage::User`. - When delivered as an initial replay over the websocket (upon `?replay=true&conversation_id=<uuid>`), the server sends a single WebSocket Binary frame containing a BSON-encoded document of this enum: `Replay { messages }`."""
+
+    messages: List[bytes]
+
+    @model_validator(mode="before")
+    @classmethod
+    def _unwrap(cls, data):
+        if (
+            isinstance(data, dict)
+            and "replay" in data
+            and isinstance(data["replay"], dict)
+        ):
+            return data["replay"]
+
+        return data
+
+    @model_serializer(mode="wrap")
+    def _wrap(self, handler, info):
+        payload = handler(self, info)
+
+        return {"replay": payload}
 
 
 class EndOfStream(KittyCadBaseModel):
     """Marks the end of a streamed answer."""
 
-<<<<<<< HEAD
     completed_at: Optional[datetime.datetime] = None
-=======
-class MlCopilotServerMessage6(KittyCadBaseModel):
-    """Assistant reasoning / chain-of-thought (if you expose it)."""
->>>>>>> f2fd5d16
+
+    conversation_id: Optional[str] = None
+
+    id: Optional[Uuid] = None
 
     started_at: Optional[datetime.datetime] = None
 
     whole_response: Optional[str] = None
 
-<<<<<<< HEAD
     @model_validator(mode="before")
     @classmethod
     def _unwrap(cls, data):
@@ -250,20 +237,6 @@
     @model_serializer(mode="wrap")
     def _wrap(self, handler, info):
         payload = handler(self, info)
-=======
-class MlCopilotServerMessage7(KittyCadBaseModel):
-    """Replay containing raw bytes for previously-saved messages for a conversation. Includes server messages and client `User` messages.
-
-    Invariants: - Includes server messages: `Info`, `Error`, `Reasoning(..)`, `ToolOutput { .. }`, and `EndOfStream { .. }`. - Also includes client `User` messages. - The following are NEVER included: `SessionData`, `ConversationId`, or `Delta`. - Ordering is stable: messages are ordered by prompt creation time within the conversation, then by the per-prompt `seq` value (monotonically increasing as seen in the original stream).
-
-    Wire format: - Each element is canonical serialized bytes (typically JSON) for either a `MlCopilotServerMessage` or a `MlCopilotClientMessage::User`. - When delivered as an initial replay over the websocket (upon `?replay=true&conversation_id=<uuid>`), the server sends a single WebSocket Binary frame containing a BSON-encoded document of this enum: `Replay { messages }`."""
-
-    replay: Dict[str, Any]
-
-
-class MlCopilotServerMessage8(KittyCadBaseModel):
-    """Marks the end of a streamed answer."""
->>>>>>> f2fd5d16
 
         return {"end_of_stream": payload}
 
@@ -276,22 +249,8 @@
         ToolOutput,
         Error,
         Info,
-<<<<<<< HEAD
         Reasoning,
-        EndOfStream,
-=======
-        ReasoningMessage,
         Replay,
         EndOfStream,
-        MlCopilotServerMessage0,
-        MlCopilotServerMessage1,
-        MlCopilotServerMessage2,
-        MlCopilotServerMessage3,
-        MlCopilotServerMessage4,
-        MlCopilotServerMessage5,
-        MlCopilotServerMessage6,
-        MlCopilotServerMessage7,
-        MlCopilotServerMessage8,
->>>>>>> f2fd5d16
     ]
 ]